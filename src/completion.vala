/*
 * This file is part of LaTeXila.
 *
 * Copyright © 2010-2012 Sébastien Wilmet
 *
 * LaTeXila is free software: you can redistribute it and/or modify
 * it under the terms of the GNU General Public License as published by
 * the Free Software Foundation, either version 3 of the License, or
 * (at your option) any later version.
 *
 * LaTeXila is distributed in the hope that it will be useful,
 * but WITHOUT ANY WARRANTY; without even the implied warranty of
 * MERCHANTABILITY or FITNESS FOR A PARTICULAR PURPOSE.  See the
 * GNU General Public License for more details.
 *
 * You should have received a copy of the GNU General Public License
 * along with LaTeXila.  If not, see <http://www.gnu.org/licenses/>.
 *
 * Authors: Sébastien Wilmet
 *          Pieter Pareit
 */

using Gtk;

public class CompletionProvider : GLib.Object, SourceCompletionProvider
{
    struct CompletionCommand
    {
        string name;
        string? package;
        CompletionArgument[] args;
    }

    struct CompletionArgument
    {
        string label;
        bool optional;
        CompletionChoice[] choices;
    }

    struct CompletionChoice
    {
        string name;
        string? package;
        string? insert;
        string? insert_after;
    }

    struct ArgumentContext
    {
        string cmd_name;
        string arg_contents;

        // After the command name, list the arguments types encountered.
        // The last one is the argument where the cursor is.
        // The value is 'true' for an optional argument.
        Gee.ArrayList<bool> args_types;
    }

    private static CompletionProvider _instance = null;

    private GLib.Settings _settings;

    private List<SourceCompletionItem> _proposals;
    private Gee.HashMap<string, CompletionCommand?> _commands;
    // contains only environments that have extra info
    private Gee.HashMap<string, CompletionChoice?> _environments;

    // while parsing, keep track of current command/argument/choice
    private CompletionCommand _current_command;
    private CompletionArgument _current_arg;
    private CompletionChoice _current_choice;

    private Gdk.Pixbuf _icon_cmd;
    private Gdk.Pixbuf _icon_choice;
    private Gdk.Pixbuf _icon_package_required;

    private SourceCompletionInfo _calltip_window = null;
    private Label _calltip_window_label = null;

    /* CompletionProvider is a singleton */
    private CompletionProvider ()
    {
        _settings = new GLib.Settings ("org.gnome.latexila.preferences.latex");

        // icons
        _icon_cmd = Utils.get_pixbuf_from_stock ("completion_cmd", IconSize.MENU);
        _icon_choice = Utils.get_pixbuf_from_stock ("completion_choice", IconSize.MENU);
        _icon_package_required = Utils.get_pixbuf_from_stock (Stock.DIALOG_WARNING,
            IconSize.MENU);

        load_data ();
    }

    public static CompletionProvider get_default ()
    {
        if (_instance == null)
            _instance = new CompletionProvider ();

        return _instance;
    }

    public string get_name ()
    {
        return "LaTeX";
    }

    public SourceCompletionActivation get_activation ()
    {
        // This function is called only once, so if we disable interactive
        // completion here, there would be a problem because in this case,
        // if the user enables the option, it will take effect only on restart.
        return SourceCompletionActivation.USER_REQUESTED
            | SourceCompletionActivation.INTERACTIVE;
    }

    public bool match (SourceCompletionContext context)
    {
        TextIter iter = context.get_iter ();

        // if text selected, NO completion
        TextBuffer buf = iter.get_buffer ();
        if (buf.has_selection)
            return false;

        if (is_user_request (context))
            return true;

        // Since get_activation() is not dynamic, we do that here.
        return _settings.get_boolean ("interactive-completion");
    }

    /*************************************************************************/
    // Populate: match() has returned true, now show the matches.

    public void populate (SourceCompletionContext context)
    {
        TextIter iter = context.get_iter ();

        // Is the cursor in a command name?
        string? cmd = get_latex_command_at_iter (iter);

        if (cmd != null)
        {
            populate_command (context, cmd);
            return;
        }

        // Is the cursor in a command's argument?
        ArgumentContext info;
        bool in_arg = in_latex_command_argument (iter, out info);

        if (in_arg)
        {
            populate_argument (context, info);
            return;
        }

        // Neither in a command name, nor an argument.
        if (is_user_request (context))
            show_all_proposals (context);
        else
            show_no_proposals (context);
    }

    private void populate_command (SourceCompletionContext context, string cmd)
    {
        if (! is_user_request (context))
        {
            uint min_nb_chars;
            _settings.get ("interactive-completion-num", "u", out min_nb_chars);

            if (cmd.length <= min_nb_chars)
            {
                show_no_proposals (context);
                return;
            }
        }

        if (cmd == "\\")
        {
            show_all_proposals (context);
            return;
        }

        show_filtered_proposals (context, _proposals, cmd);
    }

    private void populate_argument (SourceCompletionContext context, ArgumentContext info)
    {
        // invalid argument's command
        if (! _commands.has_key (info.cmd_name))
        {
            show_no_proposals (context);
            return;
        }

        unowned List<SourceCompletionItem> proposals_to_filter =
            get_argument_proposals (info);

        if (proposals_to_filter == null)
        {
            if (is_user_request (context))
                show_calltip_cmd_prototype (info.cmd_name, info.args_types);
            else
                show_no_proposals (context);
            return;
        }

        show_filtered_proposals (context, proposals_to_filter, info.arg_contents);
    }

    private unowned List<SourceCompletionItem>? get_argument_proposals (
        ArgumentContext arg_context)
    {
        return_val_if_fail (_commands.has_key (arg_context.cmd_name), null);

        CompletionCommand cmd = _commands[arg_context.cmd_name];
        string cmd_info = get_command_info (cmd);

        int arg_num = get_argument_num (cmd.args, arg_context.args_types);
        if (arg_num == -1)
            return null;

        CompletionArgument arg = cmd.args[arg_num - 1];
        unowned List<SourceCompletionItem> items = null;

        foreach (CompletionChoice choice in arg.choices)
        {
            Gdk.Pixbuf pixbuf;
            string? arg_info = null;
            if (choice.package != null)
            {
                pixbuf = _icon_package_required;
                arg_info = cmd_info + "\nPackage: " + choice.package;
            }
            else
                pixbuf = _icon_choice;

            SourceCompletionItem item = new SourceCompletionItem (
                choice.name, choice.name, pixbuf, arg_info ?? cmd_info);
            items.prepend (item);
        }

        if (items == null)
            return null;

        items.sort ((CompareFunc) compare_proposals);
        return items;
    }

    // It has the same effect as returning false in match().
    private void show_no_proposals (SourceCompletionContext context)
    {
        // FIXME: maybe this method is not sure, because sometimes segfault occur,
        // but it's really difficult to diagnose...
        // see bug #618004

        // The second argument can not be null so we use a variable...
        // The vapi should be fixed.
        List<SourceCompletionItem> empty_proposals = null;
        context.add_proposals ((SourceCompletionProvider) this, empty_proposals, true);
    }

    private void show_all_proposals (SourceCompletionContext context)
    {
        context.add_proposals ((SourceCompletionProvider) this, _proposals, true);
    }

    private void show_filtered_proposals (SourceCompletionContext context,
        List<SourceCompletionItem> proposals_to_filter, string? prefix)
    {
        // No filtering needed.
        if (prefix == null || prefix == "")
        {
            context.add_proposals ((SourceCompletionProvider) this,
                proposals_to_filter, true);
            return;
        }

        List<SourceCompletionItem> filtered_proposals = null;
        foreach (SourceCompletionItem item in proposals_to_filter)
        {
            if (item.text.has_prefix (prefix))
                filtered_proposals.prepend (item);
        }

        // Since we have prepend items we must reverse the list to keep the proposals
        // in ascending order.
        if (filtered_proposals != null)
            filtered_proposals.reverse ();

        // No match, show a message so the completion widget doesn't disappear.
        else
        {
            var dummy_proposal = new SourceCompletionItem (_("No matching proposal"),
                "", null, null);
            filtered_proposals.prepend (dummy_proposal);
        }

        context.add_proposals ((SourceCompletionProvider) this, filtered_proposals, true);
    }

    /*************************************************************************/
    // Calltip: completion information, but without proposals

    private void init_calltip_window ()
    {
        Latexila app = Latexila.get_default ();
        _calltip_window = new SourceCompletionInfo ();
        _calltip_window.set_transient_for (app.active_window);
        _calltip_window.set_sizing (800, 200, true, true);
        _calltip_window_label = new Label (null);
        _calltip_window.set_widget (_calltip_window_label);
    }

    // Show the LaTeX command prototype, with the current argument in bold.
    private void show_calltip_cmd_prototype (string arg_cmd,
        Gee.ArrayList<bool> arguments)
    {
        return_if_fail (_commands.has_key (arg_cmd));

        CompletionCommand command = _commands[arg_cmd];
        int arg_num = get_argument_num (command.args, arguments);
        if (arg_num != -1)
        {
            string info = get_command_info (command, arg_num);
            show_calltip_info (info);
        }
    }

    private void show_calltip_info (string markup)
    {
        if (_calltip_window == null)
            init_calltip_window ();

        _calltip_window_label.set_markup (markup);

        MainWindow window = Latexila.get_default ().active_window;
        _calltip_window.set_transient_for (window);

        // Calltip at a fixed place (after the '{' or '[' of the current argument).
        TextIter cursor_pos;
        TextBuffer buffer = window.active_view.buffer;
        buffer.get_iter_at_mark (out cursor_pos, buffer.get_insert ());
        TextIter begin_arg_pos = get_begin_arg_pos (cursor_pos);
        _calltip_window.move_to_iter (window.active_view, begin_arg_pos);

        _calltip_window.show_all ();
    }

    public void hide_calltip_window ()
    {
        if (_calltip_window != null)
            _calltip_window.hide ();
    }

    /*************************************************************************/
    // Activate a proposal: the user has e.g. pressed Enter on a proposal.

    public bool activate_proposal (SourceCompletionProposal proposal, TextIter iter)
    {
        string text = proposal.get_text ();
        if (text == null || text == "")
            return true;

        string? cmd = get_latex_command_at_iter (iter);

        /* Command name */
        if (cmd != null || text.has_prefix ("\\"))
            activate_proposal_command_name (proposal, iter, cmd);

        /* Argument choice */
        else
        {
            ArgumentContext info;
            if (in_latex_command_argument (iter, out info))
            {
                activate_proposal_argument_choice (proposal, iter, info.cmd_name,
                    info.arg_contents);
            }
            else
                warning ("Not in a LaTeX command argument.");
        }

        return true;
    }

    private void activate_proposal_command_name (SourceCompletionProposal proposal,
        TextIter iter, string? cmd)
    {
        string text = proposal.get_text ();

        long index_start = cmd != null ? cmd.length : 0;
        string text_to_insert = text[index_start : text.length];

        /* Insert the text */
        TextBuffer doc = iter.get_buffer ();
        TextMark old_pos_mark = doc.create_mark (null, iter, true);

        doc.begin_user_action ();
        doc.insert (ref iter, text_to_insert, -1);
        doc.end_user_action ();

        /* Cursor position */
        TextIter old_pos_iter;
        doc.get_iter_at_mark (out old_pos_iter, old_pos_mark);
        doc.delete_mark (old_pos_mark);
        TextIter match_end;

        if (old_pos_iter.forward_search ("{",
            TextSearchFlags.TEXT_ONLY | TextSearchFlags.VISIBLE_ONLY,
            null, out match_end, iter))
        {
            doc.place_cursor (match_end);
        }
    }

    private void activate_proposal_argument_choice (SourceCompletionProposal proposal,
        TextIter iter, string arg_cmd, string? arg_contents)
    {
        string text = proposal.get_text ();

        long index_start = arg_contents != null ? arg_contents.length : 0;
        string text_to_insert = text[index_start : text.length];

        TextBuffer doc = iter.get_buffer ();
        doc.begin_user_action ();
        doc.insert (ref iter, text_to_insert, -1);

        // close environment: \begin{env} => \end{env}
        if (arg_cmd == "\\begin")
            close_environment (text, iter);

        // TODO place cursor, go to next argument, if any
        else
        {
        }

        doc.end_user_action ();
    }

    private void close_environment (string env_name, TextIter iter)
    {
        Document doc = iter.get_buffer () as Document;

        // Close the bracket if needed.
        if (iter.get_char () == '}')
            iter.forward_char ();
        else
            doc.insert (ref iter, "}", -1);

        string cur_indent = doc.get_current_indentation (iter);
        string indent = doc.tab.view.get_indentation_style ();

        CompletionChoice? env = _environments[env_name];

        doc.insert (ref iter, @"\n$cur_indent$indent", -1);

        if (env != null && env.insert != null)
            doc.insert (ref iter, env.insert, -1);

        TextMark cursor_pos = doc.create_mark (null, iter, true);

        if (env != null && env.insert_after != null)
            doc.insert (ref iter, env.insert_after, -1);

        doc.insert (ref iter, @"\n$cur_indent\\end{$env_name}", -1);

        // Place the cursor.
        doc.get_iter_at_mark (out iter, cursor_pos);
        doc.delete_mark (cursor_pos);
        doc.place_cursor (iter);
    }

<<<<<<< HEAD
    private void init_calltip_window ()
    {
        Application app = Application.get_default ();
        calltip_window = new SourceCompletionInfo ();
        calltip_window.set_transient_for (app.active_window);
//        calltip_window.set_sizing (800, 200, true, true);
        calltip_window_label = new Label (null);
        calltip_window.set_widget (calltip_window_label);
    }
=======
    /*************************************************************************/
    // Parsing
>>>>>>> cb91bd22

    // Get the position of the beginning of the argument. For example:
    // \blah{foobar}
    // The iter will be between the '{' and the 'f'.
    private TextIter get_begin_arg_pos (TextIter in_arg_pos)
    {
        string text = get_text_line_to_iter (in_arg_pos);
        int cur_index = text.length;
        int prev_index = cur_index;
        unichar cur_char;

        while (Utils.string_get_prev_char (text, ref prev_index, out cur_char))
        {
            if ((cur_char == '[' || cur_char == '{')
                && ! Utils.char_is_escaped (text, cur_index))
            {
                break;
            }

            cur_index = prev_index;
        }

        TextIter begin_arg_pos = in_arg_pos;
        begin_arg_pos.set_visible_line_index (cur_index);
        begin_arg_pos.forward_char ();

        return begin_arg_pos;
    }

    private string? get_latex_command_at_iter (TextIter iter)
    {
        string text = get_text_line_to_iter (iter);
        return get_latex_command_at_index (text, text.length);
    }

    // Get the LaTeX command found before 'index'. For example:
    // text: "foobar \usepackage{blah}"
    // text[index]: '{'
    // returns: "\usepackage"
    private string? get_latex_command_at_index (string text, int index)
    {
        return_val_if_fail (index <= text.length, null);

        // Skip the last character (the '{' in the above example).
        int cur_index = index;
        if (! Utils.string_get_prev_char (text, ref cur_index, null))
            return null;

        while (true)
        {
            unichar cur_char;
            int prev_index = cur_index;
            bool first_char = ! Utils.string_get_prev_char (text,
                ref prev_index, out cur_char);

            if (cur_char == '\\')
            {
                // If the backslash is escaped, it's not a LaTeX command.
                if (Utils.char_is_escaped (text, cur_index))
                    break;

                return text[cur_index : index];
            }

            // A LaTeX command contains only normal letters and '*'.
            if (! cur_char.isalpha () && cur_char != '*')
                break;

            if (first_char)
                break;

            cur_index = prev_index;
        }

        return null;
    }

    private bool in_latex_command_argument (TextIter iter, out ArgumentContext info)
    {
        info = ArgumentContext ();
        info.cmd_name = null;
        info.arg_contents = null;
        info.args_types = new Gee.ArrayList<bool> ();

        string text = get_text_line_to_iter (iter);
        int last_index = text.length;
        int cur_index = last_index;

        /* Fetch the argument's contents */
        while (true)
        {
            int prev_index = cur_index;
            unichar cur_char;
            bool first_char = ! Utils.string_get_prev_char (text,
                ref prev_index, out cur_char);

            // End of the argument's contents.
            bool opening_bracket = cur_char == '{' || cur_char == '[';
            if (opening_bracket && ! Utils.char_is_escaped (text, cur_index))
            {
                info.args_types.insert (0, cur_char == '[');
                info.arg_contents = text[cur_index + 1 : last_index];
                cur_index = prev_index;
                break;
            }

            // Not in an argument.
            if (first_char)
                return false;

            cur_index = prev_index;
        }

        /* Traverse the previous arguments, and find the command name */
        bool in_prev_arg = false;
        unichar prev_arg_opening_bracket = '{';

        while (true)
        {
            int prev_index = cur_index;
            unichar cur_char;
            bool first_char = ! Utils.string_get_prev_char (text,
                ref prev_index, out cur_char);

            // In the contents of a previous argument.
            if (in_prev_arg)
            {
                if (cur_char == prev_arg_opening_bracket)
                    in_prev_arg = Utils.char_is_escaped (text, cur_index);
            }

            // Maybe the end of a previous argument.
            else if (cur_char == '}' || cur_char == ']')
            {
                if (Utils.char_is_escaped (text, cur_index))
                    return false;

                in_prev_arg = true;
                prev_arg_opening_bracket = cur_char == '}' ? '{' : '[';

                info.args_types.insert (0, cur_char == ']');
            }

            // Maybe the last character of the command name.
            else if (cur_char.isalpha () || cur_char == '*')
            {
                info.cmd_name = get_latex_command_at_index (text, cur_index + 1);
                return info.cmd_name != null;
            }

            // Spaces are allowed between arguments.
            else if (! cur_char.isspace ())
                return false;

            if (first_char)
                return false;

            cur_index = prev_index;
        }
    }

    /*************************************************************************/
    // Various utilities functions

    private bool is_user_request (SourceCompletionContext context)
    {
        return context.activation == SourceCompletionActivation.USER_REQUESTED;
    }

    // static because of bug #627736
    // (and also because it's more efficient)
    private static int compare_proposals (SourceCompletionItem a, SourceCompletionItem b)
    {
        return a.text.collate (b.text);
    }

    // Get the text between the start of the line and the iter.
    private string get_text_line_to_iter (TextIter iter)
    {
        int line = iter.get_line ();
        TextBuffer doc = iter.get_buffer ();

        TextIter iter_start;
        doc.get_iter_at_line (out iter_start, line);

        return doc.get_text (iter_start, iter, false);
    }

    // Get the command information: the prototype, and the package required if a package
    // is required. In the prototype, the current argument ('cur_arg') is in bold.
    // By default, no argument is in bold.
    private string get_command_info (CompletionCommand cmd, int cur_arg = -1)
    {
        string info = cmd.name;
        int arg_num = 1;
        foreach (CompletionArgument arg in cmd.args)
        {
            if (arg_num == cur_arg)
                info += "<b>";

            if (arg.optional)
                info += "[" + arg.label + "]";
            else
                info += "{" + arg.label + "}";

            if (arg_num == cur_arg)
                info += "</b>";

            arg_num++;
        }

        if (cmd.package != null)
            info += "\nPackage: " + cmd.package;

        return info;
    }

    /* Get argument number (begins at 1).
     * 'all_args': all the possible arguments of a LaTeX command.
     * 'args': the encounter arguments, beginning just after the command name.
     * Returns -1 if it doesn't match.
     */
    private int get_argument_num (CompletionArgument[] all_args,
        Gee.ArrayList<bool> args)
    {
        if (all_args.length < args.size)
            return -1;

        int num = 0;
        foreach (bool arg in args)
        {
            while (true)
            {
                if (all_args.length <= num)
                    return -1;

                if (all_args[num].optional == arg)
                    break;

                // missing non-optional argument
                else if (! all_args[num].optional)
                    return -1;

                num++;
            }
            num++;
        }

        // first = 1
        return num;
    }

    private string get_command_text_to_insert (CompletionCommand cmd)
    {
        string text_to_insert = cmd.name;
        foreach (CompletionArgument arg in cmd.args)
        {
            if (! arg.optional)
                text_to_insert += "{}";
        }
        return text_to_insert;
    }

    /*
    private void print_command_args (CompletionCommandArgs cmd_args)
    {
        stdout.printf ("\n=== COMMAND ARGS ===\n");
        foreach (unowned List<SourceCompletionItem> items in cmd_args.optional_args)
        {
            stdout.printf ("= optional arg =\n");
            foreach (SourceCompletionItem item in items)
                stdout.printf ("%s\n", item.label);
        }

        foreach (unowned List<SourceCompletionItem> items in cmd_args.args)
        {
            stdout.printf ("= normal arg =\n");
            foreach (SourceCompletionItem item in items)
                stdout.printf ("%s\n", item.label);
        }
    }
    */

    /*************************************************************************/
    // Load the data contained in the XML file

    private void load_data ()
    {
        _commands = new Gee.HashMap<string, CompletionCommand?> ();
        _environments = new Gee.HashMap<string, CompletionChoice?> ();

        try
        {
            File file = File.new_for_path (Config.DATA_DIR + "/completion.xml");

            uint8[] chars;
            file.load_contents (null, out chars, null);
            string contents = (string) (owned) chars;

            MarkupParser parser = { parser_start, parser_end, parser_text, null, null };
            MarkupParseContext context = new MarkupParseContext (parser, 0, this, null);
            context.parse (contents, -1);
            _proposals.sort ((CompareFunc) compare_proposals);
        }
        catch (GLib.Error e)
        {
            warning ("Impossible to load completion data: %s", e.message);
        }
    }

    private void parser_start (MarkupParseContext context, string name,
        string[] attr_names, string[] attr_values) throws MarkupError
    {
        switch (name)
        {
            case "commands":
                break;

            case "command":
                parser_add_command (attr_names, attr_values);
                break;

            case "argument":
                parser_add_argument (attr_names, attr_values);
                break;

            case "choice":
                parser_add_choice (attr_names, attr_values);
                break;

            // insert and insert_after don't contain any attributes, but
            // contain content, which is parsed in parser_text()
            case "insert":
            case "insert_after":
                break;

            // not yet supported
            case "placeholder":
            case "component":
                break;

            default:
                throw new MarkupError.UNKNOWN_ELEMENT (
                    "unknown element \"" + name + "\"");
        }
    }

    private void parser_add_command (string[] attr_names, string[] attr_values)
        throws MarkupError
    {
        _current_command = CompletionCommand ();
        for (int attr_num = 0 ; attr_num < attr_names.length ; attr_num++)
        {
            switch (attr_names[attr_num])
            {
                case "name":
                    _current_command.name = "\\" + attr_values[attr_num];
                    break;

                case "package":
                    _current_command.package = attr_values[attr_num];
                    break;

                // not yet supported
                case "environment":
                    break;

                default:
                    throw new MarkupError.UNKNOWN_ATTRIBUTE (
                        "unknown command attribute \"" + attr_names[attr_num] + "\"");
            }
        }
    }

    private void parser_add_argument (string[] attr_names, string[] attr_values)
        throws MarkupError
    {
        _current_arg = CompletionArgument ();
        _current_arg.optional = false;

        for (int attr_num = 0 ; attr_num < attr_names.length ; attr_num++)
        {
            switch (attr_names[attr_num])
            {
                case "label":
                    _current_arg.label = attr_values[attr_num];
                    break;

                case "type":
                    _current_arg.optional = attr_values[attr_num] == "optional";
                    break;

                default:
                    throw new MarkupError.UNKNOWN_ATTRIBUTE (
                        "unknown argument attribute \"" + attr_names[attr_num] + "\"");
            }
        }
    }

    private void parser_add_choice (string[] attr_names, string[] attr_values)
        throws MarkupError
    {
        _current_choice = CompletionChoice ();

        for (int attr_num = 0 ; attr_num < attr_names.length ; attr_num++)
        {
            switch (attr_names[attr_num])
            {
                case "name":
                    _current_choice.name = attr_values[attr_num];
                    break;

                case "package":
                    _current_choice.package = attr_values[attr_num];
                    break;

                default:
                    throw new MarkupError.UNKNOWN_ATTRIBUTE (
                        "unknown choice attribute \"" + attr_names[attr_num] + "\"");
            }
        }
    }

    private void parser_end (MarkupParseContext context, string name) throws MarkupError
    {
        switch (name)
        {
            case "command":
                Gdk.Pixbuf pixbuf = _current_command.package != null
                    ? _icon_package_required : _icon_cmd;

                var item = new SourceCompletionItem (_current_command.name,
                    get_command_text_to_insert (_current_command),
                    pixbuf,
                    get_command_info (_current_command));

                _proposals.append (item);

                // We don't need to store commands that have no arguments,
                // they are only in _proposals, it's sufficient.
                if (0 < _current_command.args.length)
                    _commands[_current_command.name] = _current_command;
                break;

            case "argument":
                _current_command.args += _current_arg;
                break;

            case "choice":
                _current_arg.choices += _current_choice;
                if (_current_choice.insert != null
                    || _current_choice.insert_after != null)
                    _environments[_current_choice.name] = _current_choice;
                break;
        }
    }

    private void parser_text (MarkupParseContext context, string text, size_t text_len)
        throws MarkupError
    {
        switch (context.get_element ())
        {
            case "insert":
                _current_choice.insert = text;
                break;

            case "insert_after":
                _current_choice.insert_after = text;
                break;
        }
    }
}<|MERGE_RESOLUTION|>--- conflicted
+++ resolved
@@ -309,7 +309,7 @@
         Latexila app = Latexila.get_default ();
         _calltip_window = new SourceCompletionInfo ();
         _calltip_window.set_transient_for (app.active_window);
-        _calltip_window.set_sizing (800, 200, true, true);
+//        _calltip_window.set_sizing (800, 200, true, true);
         _calltip_window_label = new Label (null);
         _calltip_window.set_widget (_calltip_window_label);
     }
@@ -473,20 +473,8 @@
         doc.place_cursor (iter);
     }
 
-<<<<<<< HEAD
-    private void init_calltip_window ()
-    {
-        Application app = Application.get_default ();
-        calltip_window = new SourceCompletionInfo ();
-        calltip_window.set_transient_for (app.active_window);
-//        calltip_window.set_sizing (800, 200, true, true);
-        calltip_window_label = new Label (null);
-        calltip_window.set_widget (calltip_window_label);
-    }
-=======
     /*************************************************************************/
     // Parsing
->>>>>>> cb91bd22
 
     // Get the position of the beginning of the argument. For example:
     // \blah{foobar}
