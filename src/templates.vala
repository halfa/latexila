--- conflicted
+++ resolved
@@ -67,20 +67,7 @@
 
     private void init_default_templates ()
     {
-<<<<<<< HEAD
-        Dialog dialog = new Dialog.with_buttons (_("New File..."), parent, 0,
-            Stock.OK, ResponseType.ACCEPT,
-            Stock.CANCEL, ResponseType.REJECT,
-            null);
-
-        // get and set previous size
-        GLib.Settings settings = new GLib.Settings ("org.gnome.latexila.state.window");
-        int w, h;
-        settings.get ("new-file-dialog-size", "(ii)", out w, out h);
-        dialog.set_default_size (w, h);
-=======
         _default_store = create_new_store ();
->>>>>>> 6c2dc734
 
         add_template_from_string (_default_store, _("Empty"), "empty", "");
 
@@ -91,21 +78,6 @@
         add_default_template (_("Presentation"), "beamer", "beamer.tex");
     }
 
-<<<<<<< HEAD
-        /* icon view for the default templates */
-        IconView icon_view_default_templates = create_icon_view (default_store);
-        Widget scrollbar = Utils.add_scrollbar (icon_view_default_templates);
-        scrollbar.hexpand = true;
-        Widget component = Utils.get_dialog_component (_("Default templates"), scrollbar);
-        vpaned.pack1 (component, true, true);
-
-        /* icon view for the personal templates */
-        IconView icon_view_personal_templates = create_icon_view (personal_store);
-        scrollbar = Utils.add_scrollbar (icon_view_personal_templates);
-        scrollbar.hexpand = true;
-        component = Utils.get_dialog_component (_("Your personal templates"), scrollbar);
-        vpaned.pack2 (component, false, true);
-=======
     private void init_personal_templates ()
     {
         _personal_store = create_new_store ();
@@ -114,7 +86,6 @@
         // if the rc file doesn't exist, there is no personal template
         if (! _rc_file.query_exists ())
             return;
->>>>>>> 6c2dc734
 
         // load the key file
         KeyFile key_file = new KeyFile ();
@@ -165,135 +136,16 @@
 
     private File get_personal_template_file (int template_num)
     {
-<<<<<<< HEAD
-        return_if_fail (parent.active_tab != null);
-
-        Dialog dialog = new Dialog.with_buttons (_("New Template..."), parent, 0,
-            Stock.OK, ResponseType.ACCEPT,
-            Stock.CANCEL, ResponseType.REJECT,
-            null);
-
-        dialog.set_default_size (420, 370);
-
-        Box content_area = dialog.get_content_area () as Box;
-        content_area.homogeneous = false;
-
-        /* name */
-        Entry entry = new Entry ();
-        entry.hexpand = true;
-        Widget component = Utils.get_dialog_component (_("Name of the new template"),
-            entry);
-        content_area.pack_start (component, false);
-
-        /* icon */
-        // we take the default store because it contains all the icons
-        IconView icon_view = create_icon_view (default_store);
-        Widget scrollbar = Utils.add_scrollbar (icon_view);
-        scrollbar.expand = true;
-        component = Utils.get_dialog_component (_("Choose an icon"), scrollbar);
-        content_area.pack_start (component);
-
-        content_area.show_all ();
-
-        while (dialog.run () == ResponseType.ACCEPT)
-        {
-            // if no name specified
-            if (entry.text_length == 0)
-                continue;
-
-            List<TreePath> selected_items = icon_view.get_selected_items ();
-
-            // if no icon selected
-            if (selected_items.length () == 0)
-                continue;
-
-            nb_personal_templates++;
-
-            // get the contents
-            TextIter start, end;
-            parent.active_document.get_bounds (out start, out end);
-            string contents = parent.active_document.get_text (start, end, false);
-
-            // get the icon id
-            TreeModel model = (TreeModel) default_store;
-            TreePath path = selected_items.nth_data (0);
-            TreeIter iter;
-            string icon_id;
-            model.get_iter (out iter, path);
-            model.get (iter, TemplateColumn.ICON_ID, out icon_id, -1);
-
-            add_template_from_string (personal_store, entry.text, icon_id, contents);
-            add_personal_template (contents);
-            break;
-        }
-
-        dialog.destroy ();
-    }
-
-    public void show_dialog_delete (MainWindow parent)
-    {
-        Dialog dialog = new Dialog.with_buttons (_("Delete Template(s)..."), parent, 0,
-            Stock.DELETE, ResponseType.ACCEPT,
-            Stock.CLOSE, ResponseType.REJECT,
-            null);
-
-        dialog.set_default_size (400, 200);
-=======
         string filename = "%d.tex".printf (template_num);
         return _data_dir.get_child (filename);
     }
 
->>>>>>> 6c2dc734
 
     /*************************************************************************/
     // Add and delete templates, save rc file.
 
-<<<<<<< HEAD
-        /* icon view for the personal templates */
-        IconView icon_view = create_icon_view (personal_store);
-        icon_view.set_selection_mode (SelectionMode.MULTIPLE);
-        Widget scrollbar = Utils.add_scrollbar (icon_view);
-        scrollbar.hexpand = true;
-        Widget component = Utils.get_dialog_component (_("Personal templates"),
-            scrollbar);
-        content_area.pack_start (component);
-        content_area.show_all ();
-
-        int nb_personal_templates_before = nb_personal_templates;
-
-        while (dialog.run () == ResponseType.ACCEPT)
-        {
-            List<TreePath> selected_items = icon_view.get_selected_items ();
-            TreeModel model = (TreeModel) personal_store;
-
-            uint nb_selected_items = selected_items.length ();
-
-            for (int i = 0 ; i < nb_selected_items ; i++)
-            {
-                TreePath path = selected_items.nth_data (i);
-                TreeIter iter;
-                model.get_iter (out iter, path);
-                personal_store.remove (iter);
-            }
-
-            nb_personal_templates -= (int) nb_selected_items;
-        }
-
-        if (nb_personal_templates != nb_personal_templates_before)
-        {
-            save_rc_file ();
-            save_contents ();
-        }
-
-        dialog.destroy ();
-    }
-
-    private void add_template_from_string (ListStore store, string name, string icon_id,
-        string contents)
-=======
     private void add_template_from_string (ListStore store, string name,
         string icon_id, string contents)
->>>>>>> 6c2dc734
     {
         TreeIter iter;
         store.append (out iter);
